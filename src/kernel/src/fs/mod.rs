--- conflicted
+++ resolved
@@ -135,9 +135,9 @@
         sys.register(6, &fs, Self::sys_close);
         sys.register(54, &fs, Self::sys_ioctl);
         sys.register(56, &fs, Self::sys_revoke);
-<<<<<<< HEAD
         sys.register(120, &fs, Self::sys_readv);
         sys.register(121, &fs, Self::sys_writev);
+        sys.register(136, &fs, Self::sys_mkdir);
         sys.register(188, &fs, Self::sys_stat);
         sys.register(189, &fs, Self::sys_fstat);
         sys.register(190, &fs, Self::sys_lstat);
@@ -146,10 +146,8 @@
         sys.register(290, &fs, Self::sys_pwritev);
         sys.register(476, &fs, Self::sys_pwrite);
         sys.register(493, &fs, Self::sys_fstatat);
-=======
-        sys.register(136, &fs, Self::sys_mkdir);
+
         sys.register(496, &fs, Self::sys_mkdirat);
->>>>>>> 4c8548a6
 
         Ok(fs)
     }
@@ -1008,17 +1006,13 @@
     }
 }
 
-<<<<<<< HEAD
-/// Represents an error when FS fails to initialize.
-=======
 #[derive(Debug)]
 pub enum At {
     Cwd,
     Fd(i32),
 }
 
-/// Represents an error when FS was failed to initialized.
->>>>>>> 4c8548a6
+/// Represents an error when FS fails to initialize.
 #[derive(Debug, Error)]
 pub enum FsError {
     #[error("cannot mount devfs")]
