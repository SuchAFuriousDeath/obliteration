pub use self::dev::{make_dev, Cdev, CdevSw, DriverFlags, MakeDev, MakeDevError};
pub use self::dirent::*;
pub use self::file::*;
pub use self::ioctl::*;
pub use self::mount::*;
pub use self::path::*;
pub use self::perm::*;
pub use self::vnode::*;
use crate::errno::{Errno, EBADF, EBUSY, EINVAL, ENAMETOOLONG, ENODEV, ENOENT};
use crate::info;
use crate::process::{GetFileError, VThread};
use crate::syscalls::{SysArg, SysErr, SysIn, SysOut, Syscalls};
use crate::ucred::PrivilegeError;
use crate::ucred::{Privilege, Ucred};
use bitflags::bitflags;
use gmtx::{Gutex, GutexGroup};
use macros::vpath;
use param::Param;
use std::fmt::{Display, Formatter};
use std::num::{NonZeroI32, TryFromIntError};
use std::ops::Deref;
use std::path::PathBuf;
use std::sync::{Arc, Weak};
use thiserror::Error;

mod dev;
mod dirent;
mod file;
mod host;
mod ioctl;
mod mount;
mod null;
mod path;
mod perm;
mod tmp;
mod vnode;

/// A virtual filesystem for emulating a PS4 filesystem.
#[derive(Debug)]
pub struct Fs {
    mounts: Gutex<Mounts>,   // mountlist
    root: Gutex<Arc<Vnode>>, // rootvnode
    kern_cred: Arc<Ucred>,
}

impl Fs {
    pub fn new(
        system: impl Into<PathBuf>,
        game: impl Into<PathBuf>,
        param: &Arc<Param>,
        kern_cred: &Arc<Ucred>,
        sys: &mut Syscalls,
    ) -> Result<Arc<Self>, FsError> {
        // Mount devfs as an initial root.
        let mut mounts = Mounts::new();
        let conf = Self::find_config("devfs").unwrap();
        let init = (conf.mount)(
            conf,
            kern_cred,
            vpath!("/dev").to_owned(),
            None,
            MountOpts::new(),
            MountFlags::empty(),
        )
        .map_err(FsError::MountDevFailed)?;

        // Get an initial root vnode.
        let init = mounts.push(init);
        let root = init.root();

        // Setup mount options for root FS.
        let mut opts = MountOpts::new();

        opts.insert("fstype", "exfatfs");
        opts.insert("fspath", VPathBuf::new());
        opts.insert("from", "md0");
        opts.insert("ro", true);
        opts.insert("ob:system", system.into());
        opts.insert("ob:game", game.into());
        opts.insert("ob:param", param.clone());

        // Mount root FS.
        let gg = GutexGroup::new();
        let fs = Arc::new(Self {
            mounts: gg.spawn(mounts),
            root: gg.spawn(root),
            kern_cred: kern_cred.clone(),
        });

        let root = fs
            .mount(opts, MountFlags::MNT_ROOTFS, None)
            .map_err(FsError::MountRootFailed)?;

        // Swap devfs with rootfs so rootfs become an actual root.
        let old = {
            let mut mounts = fs.mounts.write();
            let old = mounts.root().clone();

            mounts.swap(0, 1);
            *fs.root.write() = root.clone();

            old
        };

        // Disconnect rootfs from the root of devfs.
        *old.root().item_mut() = None;
        *fs.mounts.read().root().parent_mut() = None;

        // Set devfs parent to /dev on the root FS.
        let dev = fs
            .lookup(vpath!("/dev"), None)
            .map_err(FsError::LookupDevFailed)?;

        assert!(dev.is_directory());

        {
            let mut p = old.parent_mut();
            assert!(p.is_none());
            *p = Some(dev.clone());
        }

        {
            let mut i = dev.item_mut();
            assert!(i.is_none());
            *i = Some(Arc::new(Arc::downgrade(&old)));
        }

        // Install syscall handlers.
        sys.register(3, &fs, Self::sys_read);
        sys.register(4, &fs, Self::sys_write);
        sys.register(5, &fs, Self::sys_open);
        sys.register(6, &fs, Self::sys_close);
        sys.register(54, &fs, Self::sys_ioctl);
        sys.register(56, &fs, Self::sys_revoke);

        Ok(fs)
    }

    pub fn root(&self) -> Arc<Vnode> {
        self.root.read().clone()
    }

    pub fn open(&self, path: impl AsRef<VPath>, td: Option<&VThread>) -> Result<VFile, OpenError> {
        let _vnode = self.lookup(path, td).map_err(OpenError::LookupFailed)?;

        todo!();
    }

    /// This method will **not** follow the last component if it is a mount point or a link.
    pub fn lookup(
        &self,
        path: impl AsRef<VPath>,
        td: Option<&VThread>,
    ) -> Result<Arc<Vnode>, LookupError> {
        // Why we don't follow how namei was implemented? The reason is because:
        //
        // 1. namei is too complicated.
        // 2. namei rely on mutating the nameidata structure, which contribute to its complication.
        //
        // So we decided to implement our own lookup algorithm.
        let path = path.as_ref();
        let mut root = match td {
            Some(td) => td.proc().files().root(),
            None => self.root(),
        };

        // Get starting point.
        let mut vn = if path.is_absolute() {
            root.clone()
        } else if let Some(td) = td {
            td.proc().files().cwd()
        } else {
            root.clone()
        };

        // TODO: Handle link.
        let mut item = root.item_mut();

        match item
            .as_ref()
            .map(|i| i.downcast_ref::<Weak<Mount>>().unwrap())
        {
            Some(m) => match m.upgrade() {
                Some(m) => {
                    drop(item);
                    root = m.root();
                }
                None => {
                    *item = None;
                    drop(item);
                }
            },
            None => drop(item),
        }

        // Walk on path component.
        for (i, com) in path.components().enumerate() {
            // TODO: Handle link.
            match vn.ty() {
                VnodeType::Directory(_) => {
                    let mut item = vn.item_mut();

                    match item
                        .as_ref()
                        .map(|i| i.downcast_ref::<Weak<Mount>>().unwrap())
                    {
                        Some(m) => match m.upgrade() {
                            Some(m) => {
                                drop(item);
                                vn = m.root();
                            }
                            None => {
                                *item = None;
                                drop(item);
                            }
                        },
                        None => drop(item),
                    }
                }
                VnodeType::Character => return Err(LookupError::NotFound),
                _ => todo!(),
            }

            // Prevent ".." on root.
            if com == ".." && Arc::ptr_eq(&vn, &root) {
                return Err(LookupError::NotFound);
            }

            // Lookup next component.
            vn = match vn.lookup(td, com) {
                Ok(v) => v,
                Err(e) => {
                    if e.errno() == ENOENT {
                        return Err(LookupError::NotFound);
                    } else {
                        return Err(LookupError::LookupFailed(
                            i,
                            com.to_owned().into_boxed_str(),
                            e,
                        ));
                    }
                }
            };
        }

        Ok(vn)
    }

    fn revoke(&self, vn: Arc<Vnode>, td: &VThread) -> Result<(), RevokeError> {
        let vattr = vn.getattr().map_err(RevokeError::GetAttrError)?;

        if td.cred().effective_uid() != vattr.uid() {
            td.priv_check(Privilege::VFS_ADMIN)?;
        }

        todo!();
    }

    fn sys_read(self: &Arc<Self>, i: &SysIn) -> Result<SysOut, SysErr> {
        let fd: i32 = i.args[0].try_into().unwrap();
        let ptr: *mut u8 = i.args[1].into();
        let len: usize = i.args[2].try_into().unwrap();

        if len > 0x7fffffff {
            return Err(SysErr::Raw(EINVAL));
        }

        todo!()
    }

    fn sys_write(self: &Arc<Self>, i: &SysIn) -> Result<SysOut, SysErr> {
        let fd: i32 = i.args[0].try_into().unwrap();
        let ptr: *const u8 = i.args[1].into();
        let len: usize = i.args[2].into();

        if len > 0x7fffffff {
            return Err(SysErr::Raw(EINVAL));
        }

        todo!()
    }

    fn sys_open(self: &Arc<Self>, i: &SysIn) -> Result<SysOut, SysErr> {
        // Get arguments.
        let path = unsafe { i.args[0].to_path()?.unwrap() };
        let flags: OpenFlags = i.args[1].try_into().unwrap();
        let mode: u32 = i.args[2].try_into().unwrap();

        // Check flags.
        if flags.intersects(OpenFlags::O_EXEC) {
            if flags.intersects(OpenFlags::O_ACCMODE) {
                return Err(SysErr::Raw(EINVAL));
            }
        } else if flags.contains(OpenFlags::O_ACCMODE) {
            return Err(SysErr::Raw(EINVAL));
        }

        // Get full path.
        if flags.intersects(OpenFlags::UNK1) {
            todo!("open({path}) with flags & 0x400000 != 0");
        } else if flags.intersects(OpenFlags::O_SHLOCK) {
            todo!("open({path}) with flags & O_SHLOCK");
        } else if flags.intersects(OpenFlags::O_EXLOCK) {
            todo!("open({path}) with flags & O_EXLOCK");
        } else if flags.intersects(OpenFlags::O_TRUNC) {
            todo!("open({path}) with flags & O_TRUNC");
        } else if mode != 0 {
            todo!("open({path}, {flags}) with mode = {mode}");
        }

        info!("Opening {path} with flags = {flags}.");

        // Lookup file.
        let td = VThread::current().unwrap();
        let mut file = self.open(path, Some(&td))?;

        *file.flags_mut() = flags.into_fflags();

        // Install to descriptor table.
        let fd = td.proc().files().alloc(Arc::new(file));

        info!("File descriptor {fd} was allocated for {path}.");

        Ok(fd.into())
    }

    fn sys_close(self: &Arc<Self>, i: &SysIn) -> Result<SysOut, SysErr> {
        let td = VThread::current().unwrap();
        let fd: i32 = i.args[0].try_into().unwrap();

        info!("Closing fd {fd}.");

        td.proc().files().free(fd)?;

        Ok(SysOut::ZERO)
    }

    fn sys_ioctl(self: &Arc<Self>, i: &SysIn) -> Result<SysOut, SysErr> {
<<<<<<< HEAD
=======
        const FIOCLEX: IoCmd = IoCmd::io(b'f', 1);
        const FIONCLEX: IoCmd = IoCmd::io(b'f', 2);
        const FIONBIO: IoCmd = IoCmd::iowint(b'f', 0x7e);
        const FIOASYNC: IoCmd = IoCmd::iowint(b'f', 0x7d);

>>>>>>> 8dd68be6
        let fd: i32 = i.args[0].try_into().unwrap();
        let com: IoCmd = i.args[1].try_into()?;
        let data_arg: *mut u8 = i.args[2].into();

        let size: usize = com.size();
        let mut vec = vec![0u8; size];

        // Get data.
        let data = if size == 0 {
            &mut []
        } else {
            if com.is_void() {
                todo!("ioctl with com & IOC_VOID != 0");
            } else {
                &mut vec[..]
            }
        };

        if com.is_in() {
            todo!("ioctl with IOC_IN & != 0");
        } else if com.is_out() {
            data.fill(0);
        }

        if com.is_void() {
            unsafe {
                std::ptr::copy_nonoverlapping(data.as_ptr(), data_arg, size);
            }
        }

        // Get target file.
        let td = VThread::current().unwrap();

        // Execute the operation.
        info!("Executing ioctl({com}) on file descriptor {fd}.");

        self.ioctl(fd, com, data, td.deref())?;

        Ok(SysOut::ZERO)
    }

    /// See `kern_ioctl` on the PS4 for a reference.
    fn ioctl(
        self: &Arc<Self>,
        fd: i32,
        cmd: IoCmd,
        data: &mut [u8],
        td: &VThread,
    ) -> Result<SysOut, IoctlError> {
        const UNK_COM1: IoCmd = IoCmd::io(b'f', 1);
        const UNK_COM2: IoCmd = IoCmd::io(b'f', 2);
        const UNK_COM3: IoCmd = IoCmd::iowint(b'f', 0x7e);
        const UNK_COM4: IoCmd = IoCmd::iowint(b'f', 0x7d);

        let file = td.proc().files().get(fd)?;

        if !file
            .flags()
            .intersects(VFileFlags::FREAD | VFileFlags::FWRITE)
        {
            return Err(IoctlError::BadFileFlags(file.flags()));
        }

<<<<<<< HEAD
        match cmd {
            UNK_COM1 => todo!("ioctl with com = 0x20006601"),
            UNK_COM2 => todo!("ioctl with com = 0x20006602"),
            UNK_COM3 => todo!("ioctl with com = 0x8004667d"),
            UNK_COM4 => todo!("ioctl with com = 0x8004667e"),
=======
        // Execute the operation.
        info!("Executing ioctl({com}) on file descriptor {fd}.");

        match com {
            FIOCLEX => todo!("ioctl with com = FIOCLEX"),
            FIONCLEX => todo!("ioctl with com = FIONCLEX"),
            FIONBIO => todo!("ioctl with com = FIONBIO"),
            FIOASYNC => todo!("ioctl with com = FIOASYNC"),
>>>>>>> 8dd68be6
            _ => {}
        }

        file.ioctl(cmd, data, Some(&td))
            .map_err(IoctlError::FileIoctlFailed)?;

        Ok(SysOut::ZERO)
    }

    fn sys_revoke(self: &Arc<Self>, i: &SysIn) -> Result<SysOut, SysErr> {
        let path = unsafe { i.args[0].to_path()?.unwrap() };

        info!("Revoking access to {path}.");

        // Check current thread privilege.
        let td = VThread::current().unwrap();

        td.priv_check(Privilege::SCE683)?;

        // TODO: Check vnode::v_rdev.
        let vn = self.lookup(path, Some(&td))?;

        if !vn.is_character() {
            return Err(SysErr::Raw(EINVAL));
        }

        // TODO: It seems like the initial ucred of the process is either root or has PRIV_VFS_ADMIN
        // privilege.
        self.revoke(vn, td.deref())?;

        Ok(SysOut::ZERO)
    }

    /// See `vfs_donmount` on the PS4 for a reference.
    fn mount(
        self: &Arc<Self>,
        mut opts: MountOpts,
        mut flags: MountFlags,
        td: Option<&VThread>,
    ) -> Result<Arc<Vnode>, MountError> {
        // Process the options.
        let fs: Box<str> = opts.remove("fstype").unwrap().unwrap();
        let path: VPathBuf = opts.remove("fspath").unwrap().unwrap();

        opts.retain(|k, v| {
            match k {
                "async" => todo!(),
                "atime" => todo!(),
                "clusterr" => todo!(),
                "clusterw" => todo!(),
                "exec" => todo!(),
                "force" => todo!(),
                "multilabel" => todo!(),
                "noasync" => todo!(),
                "noatime" => todo!(),
                "noclusterr" => todo!(),
                "noclusterw" => todo!(),
                "noexec" => todo!(),
                "noro" => todo!(),
                "nosuid" => todo!(),
                "nosymfollow" => todo!(),
                "rdonly" => todo!(),
                "reload" => todo!(),
                "ro" => flags.set(MountFlags::MNT_RDONLY, v.as_bool().unwrap()),
                "rw" => todo!(),
                "suid" => todo!(),
                "suiddir" => todo!(),
                "symfollow" => todo!(),
                "sync" => todo!(),
                "union" => todo!(),
                "update" => todo!(),
                _ => return true,
            }

            return false;
        });

        if fs.len() >= 15 {
            return Err(MountError::FsTooLong);
        } else if path.len() >= 87 {
            return Err(MountError::PathTooLong);
        }

        // TODO: Apply the remaining checks from the PS4.
        if flags.intersects(MountFlags::MNT_UPDATE) {
            todo!("vfs_donmount with MNT_UPDATE");
        } else {
            let conf = if flags.intersects(MountFlags::MNT_ROOTFS) {
                Self::find_config(fs).ok_or(MountError::InvalidFs)?
            } else {
                todo!("vfs_donmount with !MNT_ROOTFS");
            };

            // Lookup parent vnode.
            let vn = match self.lookup(path.as_ref(), td) {
                Ok(v) => v,
                Err(e) => return Err(MountError::LookupPathFailed(e)),
            };

            // TODO: Check if jailed.

            flags.remove(MountFlags::from_bits_retain(0xFFFFFFFF272F3F80));

            // TODO: Implement budgetid.
            let mount = (conf.mount)(
                conf,
                td.map_or(&self.kern_cred, |t| t.cred()),
                path,
                Some(vn.clone()),
                opts,
                flags,
            )
            .map_err(MountError::MountFailed)?;

            // Set vnode to mounted. Beware of deadlock here.
            let mount = self.mounts.write().push(mount);
            let mut item = vn.item_mut();

            if item.is_some() {
                drop(item);
                self.mounts.write().remove(&mount);
                return Err(MountError::PathAlreadyMounted);
            }

            *item = Some(Arc::new(Arc::downgrade(&mount)));
            drop(item);

            // TODO: Implement the remaining logics from the PS4.
            Ok(mount.root())
        }
    }

    /// See `vfs_byname` on the PS4 for a reference.
    fn find_config(name: impl AsRef<str>) -> Option<&'static FsConfig> {
        let mut name = name.as_ref();
        let mut conf = Some(&HOST);

        if name == "ffs" {
            name = "ufs";
        }

        while let Some(v) = conf {
            if v.name == name {
                return Some(v);
            }

            conf = v.next;
        }

        None
    }
}

bitflags! {
    /// Flags for [`Fs::sys_open()`].
    pub struct OpenFlags: u32 {
        const O_WRONLY = 0x00000001;
        const O_RDWR = 0x00000002;
        const O_ACCMODE = Self::O_WRONLY.bits() | Self::O_RDWR.bits();
        const O_SHLOCK = 0x00000010;
        const O_EXLOCK = 0x00000020;
        const O_TRUNC = 0x00000400;
        const O_EXEC = 0x00040000;
        const O_CLOEXEC = 0x00100000;
        const UNK1 = 0x00400000;
    }
}

impl OpenFlags {
    /// An implementation of `FFLAGS` macro.
    fn into_fflags(self) -> VFileFlags {
        VFileFlags::from_bits_truncate(self.bits() + 1)
    }
}

impl TryFrom<SysArg> for OpenFlags {
    type Error = TryFromIntError;

    fn try_from(value: SysArg) -> Result<Self, Self::Error> {
        Ok(Self::from_bits_retain(value.get().try_into()?))
    }
}

impl Display for OpenFlags {
    fn fmt(&self, f: &mut Formatter<'_>) -> std::fmt::Result {
        if self.0.is_empty() {
            f.write_str("empty")
        } else {
            self.0.fmt(f)
        }
    }
}

/// An implementation of `vfsconf` structure.
#[derive(Debug)]
pub struct FsConfig {
    name: &'static str,              // vfc_name
    ty: u32,                         // vfc_typenum
    next: Option<&'static FsConfig>, // vfc_list.next
    mount: fn(
        conf: &'static Self,
        cred: &Arc<Ucred>,
        path: VPathBuf,
        parent: Option<Arc<Vnode>>,
        opts: MountOpts,
        flags: MountFlags,
    ) -> Result<Mount, Box<dyn Errno>>,
}

/// Represents an error when FS was failed to initialized.
#[derive(Debug, Error)]
pub enum FsError {
    #[error("cannot mount devfs")]
    MountDevFailed(#[source] Box<dyn Errno>),

    #[error("cannot mount rootfs")]
    MountRootFailed(#[source] MountError),

    #[error("cannot lookup /dev")]
    LookupDevFailed(#[source] LookupError),
}

/// Represents an error when FS mounting is failed.
#[derive(Debug, Error)]
pub enum MountError {
    #[error("fstype is too long")]
    FsTooLong,

    #[error("fspath is too long")]
    PathTooLong,

    #[error("fstype is not valid")]
    InvalidFs,

    #[error("fspath is not found")]
    LookupPathFailed(#[source] LookupError),

    #[error("cannot mount the filesystem")]
    MountFailed(#[source] Box<dyn Errno>),

    #[error("fspath is already mounted")]
    PathAlreadyMounted,
}

impl Errno for MountError {
    fn errno(&self) -> NonZeroI32 {
        match self {
            Self::FsTooLong | Self::PathTooLong => ENAMETOOLONG,
            Self::InvalidFs => ENODEV,
            Self::LookupPathFailed(e) => e.errno(),
            Self::MountFailed(e) => e.errno(),
            Self::PathAlreadyMounted => EBUSY,
        }
    }
}

/// Represents an error when [`Fs::open()`] was failed.
#[derive(Debug, Error)]
pub enum OpenError {
    #[error("cannot lookup the file")]
    LookupFailed(#[source] LookupError),
}

impl Errno for OpenError {
    fn errno(&self) -> NonZeroI32 {
        match self {
            Self::LookupFailed(e) => e.errno(),
        }
    }
}

#[derive(Debug, Error)]
pub enum WriteError {}

impl Errno for WriteError {
    fn errno(&self) -> NonZeroI32 {
        todo!()
    }
}

#[derive(Debug, Error)]
pub enum IoctlError {
    #[error("Couldn't get file")]
    FailedToGetFile(#[from] GetFileError),

    #[error("Bad file flags {0:?}")]
    BadFileFlags(VFileFlags),

    #[error(transparent)]
    FileIoctlFailed(Box<dyn Errno>),
}

impl Errno for IoctlError {
    fn errno(&self) -> NonZeroI32 {
        match self {
            Self::FailedToGetFile(e) => e.errno(),
            Self::BadFileFlags(_) => EBADF,
            Self::FileIoctlFailed(e) => e.errno(),
        }
    }
}

/// Represents an error when [`Fs::lookup()`] was failed.
#[derive(Debug, Error)]
pub enum LookupError {
    #[error("no such file or directory")]
    NotFound,

    #[error("cannot lookup '{1}' from component #{0}")]
    LookupFailed(usize, Box<str>, #[source] Box<dyn Errno>),
}

impl Errno for LookupError {
    fn errno(&self) -> NonZeroI32 {
        match self {
            Self::NotFound => ENOENT,
            Self::LookupFailed(_, _, e) => e.errno(),
        }
    }
}

#[derive(Debug, Error)]
pub enum RevokeError {
    #[error("failed to get file attr")]
    GetAttrError(#[source] Box<dyn Errno>),

    #[error("insufficient privilege")]
    PrivelegeError(#[from] PrivilegeError),
}

impl Errno for RevokeError {
    fn errno(&self) -> NonZeroI32 {
        match self {
            Self::GetAttrError(e) => e.errno(),
            Self::PrivelegeError(e) => e.errno(),
        }
    }
}

static HOST: FsConfig = FsConfig {
    name: "exfatfs",
    ty: 0x2C,
    next: Some(&MLFS),
    mount: self::host::mount,
};

static MLFS: FsConfig = FsConfig {
    name: "mlfs",
    ty: 0xF1,
    next: Some(&UDF2),
    mount: |_, _, _, _, _, _| todo!("mount for mlfs"),
};

static UDF2: FsConfig = FsConfig {
    name: "udf2",
    ty: 0,
    next: Some(&DEVFS),
    mount: |_, _, _, _, _, _| todo!("mount for udf2"),
};

static DEVFS: FsConfig = FsConfig {
    name: "devfs",
    ty: 0x71,
    next: Some(&TMPFS),
    mount: self::dev::mount,
};

static TMPFS: FsConfig = FsConfig {
    name: "tmpfs",
    ty: 0x87,
    next: Some(&UNIONFS),
    mount: self::tmp::mount,
};

static UNIONFS: FsConfig = FsConfig {
    name: "unionfs",
    ty: 0x41,
    next: Some(&PROCFS),
    mount: |_, _, _, _, _, _| todo!("mount for unionfs"),
};

static PROCFS: FsConfig = FsConfig {
    name: "procfs",
    ty: 0x2,
    next: Some(&CD9660),
    mount: |_, _, _, _, _, _| todo!("mount for procfs"),
};

static CD9660: FsConfig = FsConfig {
    name: "cd9660",
    ty: 0xBD,
    next: Some(&UFS),
    mount: |_, _, _, _, _, _| todo!("mount for cd9660"),
};

static UFS: FsConfig = FsConfig {
    name: "ufs",
    ty: 0x35,
    next: Some(&NULLFS),
    mount: |_, _, _, _, _, _| todo!("mount for ufs"),
};

static NULLFS: FsConfig = FsConfig {
    name: "nullfs",
    ty: 0x29,
    next: Some(&PFS),
    mount: self::null::mount,
};

static PFS: FsConfig = FsConfig {
    name: "pfs",
    ty: 0xA4,
    next: None,
    mount: |_, _, _, _, _, _| todo!("mount for pfs"),
};<|MERGE_RESOLUTION|>--- conflicted
+++ resolved
@@ -336,14 +336,6 @@
     }
 
     fn sys_ioctl(self: &Arc<Self>, i: &SysIn) -> Result<SysOut, SysErr> {
-<<<<<<< HEAD
-=======
-        const FIOCLEX: IoCmd = IoCmd::io(b'f', 1);
-        const FIONCLEX: IoCmd = IoCmd::io(b'f', 2);
-        const FIONBIO: IoCmd = IoCmd::iowint(b'f', 0x7e);
-        const FIOASYNC: IoCmd = IoCmd::iowint(b'f', 0x7d);
-
->>>>>>> 8dd68be6
         let fd: i32 = i.args[0].try_into().unwrap();
         let com: IoCmd = i.args[1].try_into()?;
         let data_arg: *mut u8 = i.args[2].into();
@@ -393,10 +385,10 @@
         data: &mut [u8],
         td: &VThread,
     ) -> Result<SysOut, IoctlError> {
-        const UNK_COM1: IoCmd = IoCmd::io(b'f', 1);
-        const UNK_COM2: IoCmd = IoCmd::io(b'f', 2);
-        const UNK_COM3: IoCmd = IoCmd::iowint(b'f', 0x7e);
-        const UNK_COM4: IoCmd = IoCmd::iowint(b'f', 0x7d);
+        const FIOCLEX: IoCmd = IoCmd::io(b'f', 1);
+        const FIONCLEX: IoCmd = IoCmd::io(b'f', 2);
+        const FIONBIO: IoCmd = IoCmd::iowint(b'f', 0x7e);
+        const FIOASYNC: IoCmd = IoCmd::iowint(b'f', 0x7d);
 
         let file = td.proc().files().get(fd)?;
 
@@ -407,22 +399,11 @@
             return Err(IoctlError::BadFileFlags(file.flags()));
         }
 
-<<<<<<< HEAD
-        match cmd {
-            UNK_COM1 => todo!("ioctl with com = 0x20006601"),
-            UNK_COM2 => todo!("ioctl with com = 0x20006602"),
-            UNK_COM3 => todo!("ioctl with com = 0x8004667d"),
-            UNK_COM4 => todo!("ioctl with com = 0x8004667e"),
-=======
-        // Execute the operation.
-        info!("Executing ioctl({com}) on file descriptor {fd}.");
-
         match com {
             FIOCLEX => todo!("ioctl with com = FIOCLEX"),
             FIONCLEX => todo!("ioctl with com = FIONCLEX"),
             FIONBIO => todo!("ioctl with com = FIONBIO"),
             FIOASYNC => todo!("ioctl with com = FIOASYNC"),
->>>>>>> 8dd68be6
             _ => {}
         }
 
