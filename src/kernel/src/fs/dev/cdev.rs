use super::dirent::Dirent;
use crate::errno::{Errno, ENODEV, ENOTTY};
use crate::fs::Uio;
use crate::fs::{
    FileBackend, IoCmd, Mode, OpenFlags, PollEvents, Stat, TruncateLength, UioMut, VFile,
};
use crate::process::VThread;
use crate::time::TimeSpec;
use crate::ucred::{Gid, Ucred, Uid};
use bitflags::bitflags;
use gmtx::{Gutex, GutexGroup, GutexReadGuard, GutexWriteGuard};
use macros::Errno;
use std::fmt::Debug;
use std::sync::{Arc, Weak};
use thiserror::Error;

/// An implementation of `cdev` and `cdev_priv` structures.
#[derive(Debug)]
pub struct CharacterDevice {
    driver: Box<dyn DeviceDriver>,             // si_devsw
    unit: i32,                                 // si_drv0
    name: String,                              // si_name
    uid: Uid,                                  // si_uid
    gid: Gid,                                  // si_gid
    mode: Mode,                                // si_mode
    ctime: TimeSpec,                           // si_ctime
    atime: TimeSpec,                           // si_atime
    mtime: TimeSpec,                           // si_mtime
    cred: Option<Arc<Ucred>>,                  // si_cred
    max_io: usize,                             // si_iosize_max
    flags: DeviceFlags,                        // si_flags
    inode: i32,                                // cdp_inode
    dirents: Gutex<Vec<Option<Weak<Dirent>>>>, // cdp_dirents + cdp_maxdirent
}

impl CharacterDevice {
    /// See `devfs_alloc` on the PS4 for a reference.
    pub(super) fn new(
        unit: i32,
        name: impl Into<String>,
        uid: Uid,
        gid: Gid,
        mode: Mode,
        cred: Option<Arc<Ucred>>,
        flags: DeviceFlags,
        inode: i32,
        driver: impl DeviceDriver,
    ) -> Self {
        let gg = GutexGroup::new();
        let now = TimeSpec::now();

        Self {
            driver: Box::new(driver),
            inode,
            unit,
            name: name.into(),
            uid,
            gid,
            mode,
            ctime: now,
            atime: now,
            mtime: now,
            cred,
            max_io: 0x10000,
            flags,
            dirents: gg.spawn(vec![None]),
        }
    }

    pub fn open(
        self: &Arc<Self>,
        mode: OpenFlags,
        devtype: i32,
        td: Option<&VThread>,
    ) -> Result<(), Box<dyn Errno>> {
        self.driver.open(self, mode, devtype, td)
    }

    pub fn name(&self) -> &str {
        self.name.as_ref()
    }

    pub fn uid(&self) -> Uid {
        self.uid
    }

    pub fn gid(&self) -> Gid {
        self.gid
    }

    pub fn mode(&self) -> Mode {
        self.mode
    }

    pub fn flags(&self) -> DeviceFlags {
        self.flags
    }

    pub(super) fn inode(&self) -> i32 {
        self.inode
    }

    pub(super) fn dirents(&self) -> GutexReadGuard<Vec<Option<Weak<Dirent>>>> {
        self.dirents.read()
    }

    pub(super) fn dirents_mut(&self) -> GutexWriteGuard<Vec<Option<Weak<Dirent>>>> {
        self.dirents.write()
    }
}

impl FileBackend for CharacterDevice {
    #[allow(unused_variables)] // TODO: remove when implementing
    fn read(
        self: &Arc<Self>,
        file: &VFile,
        buf: &mut UioMut,
        offset: i64,
        td: Option<&VThread>,
    ) -> Result<usize, Box<dyn Errno>> {
        todo!()
    }

    #[allow(unused_variables)] // TODO: remove when implementing
    fn write(
        self: &Arc<Self>,
        file: &VFile,
        buf: &mut Uio,
        offset: i64,
        td: Option<&VThread>,
    ) -> Result<usize, Box<dyn Errno>> {
        todo!()
    }

    /// An implementation of `devfs_ioctl_f` structure.
    #[allow(unused_variables)] // TODO: remove when implementing
    fn ioctl(
        self: &Arc<Self>,
        file: &VFile,
        cmd: IoCmd,
        td: Option<&VThread>,
    ) -> Result<(), Box<dyn Errno>> {
        Ok(())
    }

    #[allow(unused_variables)] // TODO: remove when implementing
    fn poll(self: &Arc<Self>, file: &VFile, events: PollEvents, td: &VThread) -> PollEvents {
        todo!()
    }

    #[allow(unused_variables)] // TODO: remove when implementing
    fn stat(self: &Arc<Self>, file: &VFile, td: Option<&VThread>) -> Result<Stat, Box<dyn Errno>> {
        todo!()
    }

    #[allow(unused_variables)] // TODO: remove when implementing
    fn truncate(
        self: &Arc<Self>,
        file: &VFile,
        length: TruncateLength,
        td: Option<&VThread>,
    ) -> Result<(), Box<dyn Errno>> {
        todo!()
    }
}

bitflags! {
    /// Flags for [`Cdev`].
    #[derive(Debug, Clone, Copy)]
    pub struct DeviceFlags: u32 {
        const SI_ETERNAL = 0x01;
        const SI_ALIAS = 0x02;
    }
}

<<<<<<< HEAD
/// An implementation of `cdevsw` structure.
/// We don't have fdopen here, because no drivers actually seem to use it
#[derive(Debug)]
pub struct CdevSw {
    flags: DriverFlags, // d_flags
    open: CdevOpen,     // d_open
}

impl CdevSw {
    /// See `prep_cdevsw` on the PS4 for a reference.
    pub fn new(flags: DriverFlags, open: CdevOpen) -> Self {
        Self { flags, open }
    }

    pub fn flags(&self) -> DriverFlags {
        self.flags
    }

    pub fn open(&self) -> CdevOpen {
        self.open
    }
}

=======
>>>>>>> b611c641
bitflags! {
    /// Flags for [`CdevSw`].
    #[derive(Debug, Clone, Copy)]
    pub struct DriverFlags: u32 {
        const D_NEEDMINOR = 0x00800000;
    }
}

/// An implementation of the `cdevsw` structure.
pub trait DeviceDriver: Debug + Sync + Send + 'static {
    #[allow(unused_variables)]
    fn open(
        &self,
        dev: &Arc<CharacterDevice>,
        mode: OpenFlags,
        devtype: i32,
        td: Option<&VThread>,
    ) -> Result<(), Box<dyn Errno>> {
        Ok(())
    }

    #[allow(unused_variables)]
    fn read(
        &self,
        dev: &Arc<CharacterDevice>,
        data: &mut UioMut,
        td: Option<&VThread>,
    ) -> Result<usize, Box<dyn Errno>> {
        Err(Box::new(DefaultDeviceError::ReadNotSupported))
    }

    #[allow(unused_variables)]
    fn write(
        &self,
        dev: &Arc<CharacterDevice>,
        data: &mut Uio,
        td: Option<&VThread>,
    ) -> Result<usize, Box<dyn Errno>> {
        Err(Box::new(DefaultDeviceError::WriteNotSupported))
    }

    #[allow(unused_variables)]
    fn ioctl(
        &self,
        dev: &Arc<CharacterDevice>,
        cmd: IoCmd,
        td: &VThread,
    ) -> Result<(), Box<dyn Errno>> {
        Err(Box::new(DefaultDeviceError::IoctlNotSupported))
    }
}

#[derive(Debug, Error, Errno)]
pub enum DefaultDeviceError {
    #[error("read not supported")]
    #[errno(ENODEV)]
    ReadNotSupported,

    #[error("write not supported")]
    #[errno(ENODEV)]
    WriteNotSupported,

    #[error("ioctl not supported")]
    #[errno(ENODEV)]
    IoctlNotSupported,

    #[error("command not supported")]
    #[errno(ENOTTY)]
    CommandNotSupported,
}<|MERGE_RESOLUTION|>--- conflicted
+++ resolved
@@ -173,32 +173,6 @@
     }
 }
 
-<<<<<<< HEAD
-/// An implementation of `cdevsw` structure.
-/// We don't have fdopen here, because no drivers actually seem to use it
-#[derive(Debug)]
-pub struct CdevSw {
-    flags: DriverFlags, // d_flags
-    open: CdevOpen,     // d_open
-}
-
-impl CdevSw {
-    /// See `prep_cdevsw` on the PS4 for a reference.
-    pub fn new(flags: DriverFlags, open: CdevOpen) -> Self {
-        Self { flags, open }
-    }
-
-    pub fn flags(&self) -> DriverFlags {
-        self.flags
-    }
-
-    pub fn open(&self) -> CdevOpen {
-        self.open
-    }
-}
-
-=======
->>>>>>> b611c641
 bitflags! {
     /// Flags for [`CdevSw`].
     #[derive(Debug, Clone, Copy)]
