--- conflicted
+++ resolved
@@ -114,22 +114,8 @@
     }
 }
 
-<<<<<<< HEAD
-#[derive(Debug, Error)]
-pub enum SocketCreateError {}
-
-impl Errno for SocketCreateError {
-    fn errno(&self) -> NonZeroI32 {
-        match *self {}
-    }
-}
-
-#[derive(Debug, Error)]
-enum ReceiveError {}
-=======
 #[derive(Debug, Error, Errno)]
 pub enum SocketCreateError {}
->>>>>>> 7ad8592d
 
 #[derive(Debug, Error, Errno)]
 enum ReceiveError {}
